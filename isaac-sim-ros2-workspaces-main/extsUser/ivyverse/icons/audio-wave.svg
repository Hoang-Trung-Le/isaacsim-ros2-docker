--- conflicted
+++ resolved
@@ -1,8 +1,4 @@
-<<<<<<< HEAD
-<svg width="24" height="24" viewBox="0 0 24 24" xmlns="http://www.w3.org/2000/svg">
-=======
-<svg xmlns="http://www.w3.org/2000/svg" width="24" height="24" viewBox="0 0 24 24">
->>>>>>> d263331d
+<svg xmlns="http://www.w3.org/2000/svg" viewBox="0 0 24 24">
     <title>audio</title>
     <g id="audio">
         <path fill="white" d="M1,10v4a1,1,0,0,0,2,0V10A1,1,0,0,0,1,10Z" />
